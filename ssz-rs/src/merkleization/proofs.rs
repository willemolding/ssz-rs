//! Support for constructing and verifying Merkle proofs.
pub use crate::merkleization::generalized_index::log_2;
use crate::{
    lib::*,
    merkleization::{
<<<<<<< HEAD
        GeneralizedIndex, GeneralizedIndexable, MerkleizationError as Error, Node, Path, Tree,
=======
        compute_merkle_tree, multiproofs, GeneralizedIndex, GeneralizedIndexable,
        MerkleizationError as Error, Node, Path,
>>>>>>> fdc545dc
    },
};
use sha2::{Digest, Sha256};

/// Convenience type for a Merkle proof and the root of the Merkle tree, which serves as
/// "witness" that the proof is valid.
pub type ProofAndWitness = (Proof, Node);

fn get_depth(i: GeneralizedIndex) -> Result<u32, Error> {
    log_2(i).ok_or(Error::InvalidGeneralizedIndex)
}

fn get_index(i: GeneralizedIndex, depth: u32) -> usize {
    i % 2usize.pow(depth)
}

/// Return the index in the layer of the Merkle tree a node with generalized index `index` occupies.
pub fn get_subtree_index(i: GeneralizedIndex) -> Result<usize, Error> {
    let depth = get_depth(i)?;
    Ok(get_index(i, depth))
}

// Identify the generalized index that is the largest parent of `i` that fits in a perfect binary
// tree with `leaf_count` leaves. Return this index along with its depth in the tree
// and its index in the leaf layer.
pub(crate) fn compute_local_merkle_coordinates(
    mut i: GeneralizedIndex,
    leaf_count: usize,
) -> Result<(u32, usize, GeneralizedIndex), Error> {
    let node_count = 2 * leaf_count - 1;
    while i > node_count {
        i /= 2;
    }
    let depth = get_depth(i)?;
    Ok((depth, get_index(i, depth), i))
}

/// A type that knows how to compute Merkle proofs assuming a target type is `Prove`.
#[derive(Debug)]
pub struct Prover {
    hasher: Sha256,
    proof: Proof,
    witness: Node,
}

impl Prover {
    fn set_leaf(&mut self, leaf: &[u8]) {
        self.proof.leaf = leaf.try_into().expect("is correct size");
    }

    // Adds a node to the Merkle proof's branch.
    // Assumes nodes are provided going from the bottom of the tree to the top.
    fn extend_branch(&mut self, node: &[u8]) {
        self.proof.branch.push(node.try_into().expect("is correct size"))
    }

    fn set_witness(&mut self, witness: &[u8]) {
        self.witness = witness.try_into().expect("is correct size");
    }

    /// Derive a Merkle proof relative to `data` given the parameters in `self`.
    pub fn compute_proof<T: Prove + ?Sized>(&mut self, data: &T) -> Result<(), Error> {
        let chunk_count = T::chunk_count();
        let mut leaf_count = chunk_count.next_power_of_two();
        let parent_index = self.proof.index;
        let decoration = data.decoration();
        if decoration.is_some() {
            // double to account for decoration layer
            leaf_count *= 2;
        }

        let (local_depth, local_index, local_generalized_index) =
            compute_local_merkle_coordinates(parent_index, leaf_count)?;

        let mut is_leaf_local = false;
        if local_generalized_index < parent_index {
            // NOTE: need to recurse to children to find ultimate leaf
            let parent_depth = get_depth(parent_index)?;
            let child_depth = parent_depth - local_depth;
            let node_count = 2usize.pow(child_depth);
            let child_index = node_count + parent_index % node_count;
            self.proof.index = child_index;
            data.prove_element(local_index, self)?;
            self.proof.index = parent_index;
        } else {
            // NOTE: leaf is within the current object, set a flag to grab from merkle tree later
            is_leaf_local = true;
        }

        let chunks = data.chunks()?;
        let mut tree = Tree::new(&chunks, leaf_count)?;

        if let Some(decoration) = decoration {
            tree.mix_in_decoration(decoration, &mut self.hasher)?;
        }

        let mut target = local_generalized_index;

        if is_leaf_local {
            self.set_leaf(&tree[parent_index]);
        }

        for _ in 0..local_depth {
            let sibling = if target % 2 != 0 { &tree[target - 1] } else { &tree[target + 1] };
            self.extend_branch(sibling);
            target /= 2;
        }

        let root = &tree[1];
        self.set_witness(root);

        Ok(())
    }
}

impl From<Prover> for ProofAndWitness {
    fn from(value: Prover) -> Self {
        (value.proof, value.witness)
    }
}

impl From<GeneralizedIndex> for Prover {
    fn from(index: GeneralizedIndex) -> Self {
        Self {
            hasher: Sha256::new(),
            proof: Proof { leaf: Default::default(), branch: vec![], index },
            witness: Default::default(),
        }
    }
}

/// Required functionality to support computing Merkle proofs.
pub trait Prove: GeneralizedIndexable {
    /// Compute the "chunks" of this type as required for the SSZ merkle tree computation.
    /// Default implementation signals an error. Implementing types should override
    /// to provide the correct behavior.
    fn chunks(&self) -> Result<Vec<u8>, Error> {
        Err(Error::NotChunkable)
    }

    /// Construct a proof of the member element located at the type-specific `index` assuming the
    /// context in `prover`.
    #[allow(unused)]
    fn prove_element(&self, index: usize, prover: &mut Prover) -> Result<(), Error> {
        Err(Error::NoInnerElement)
    }

    /// Returns the "decoration" if this type has any in the Merkle tree.
    /// For `List`s, the length of the list is hashed into the root of the Merkle tree.
    /// For unions, the type of the currently occupied variant is hashed into the root of the Merkle
    /// tree.
    fn decoration(&self) -> Option<usize> {
        None
    }

    /// Compute a Merkle proof of `Self` at the type's `path`, along with the root of the Merkle
    /// tree as a witness value.
    fn prove(&self, path: Path) -> Result<ProofAndWitness, Error> {
        let index = Self::generalized_index(path)?;
        let mut prover = Prover::from(index);
        prover.compute_proof(self)?;
        Ok(prover.into())
    }

    /// Compute a Multi Merkle proof of `Self` at the type's `paths`, along with the root of the
    /// Merkle tree as a witness value.
    fn multi_prove(&self, paths: &[Path]) -> Result<(MultiProof, Node), Error> {
        let indices: Vec<GeneralizedIndex> =
            paths.iter().map(|x| Self::generalized_index(x).unwrap()).collect();
        let helpers = multiproofs::get_helper_indices(&indices);
        let mut proof = MultiProof { leaves: vec![], branch: vec![], indices: vec![] };
        let mut witness: Node = Node::ZERO;

        for index in indices.iter() {
            let mut prover = Prover::from(*index);
            prover.compute_proof(self)?;
            proof.leaves.push(prover.proof.leaf);
            proof.indices.push(prover.proof.index);
            witness = prover.witness;
        }

        for helper in helpers.iter() {
            let mut prover = Prover::from(*helper);
            prover.compute_proof(self)?;
            proof.branch.push(prover.proof.leaf);
        }

        Ok((proof, witness))
    }
}

/// Contains data necessary to verify `leaf` was included under some witness "root" node
/// at the generalized position `index`.
#[derive(Debug, PartialEq, Eq)]
pub struct MultiProof {
    pub leaves: Vec<Node>,
    pub branch: Vec<Node>,
    pub indices: Vec<GeneralizedIndex>,
}

impl MultiProof {
    /// Verify `self` against the provided `root` witness node.
    /// This `root` is the hash tree root of the SSZ object that produced the proof.
    /// See `Prover` for further information.
    pub fn verify(&self, root: Node) -> Result<(), Error> {
        multiproofs::verify_merkle_multiproof(&self.leaves, &self.branch, &self.indices, root)
    }
}

/// Contains data necessary to verify `leaf` was included under some witness "root" node
/// at the generalized position `index`.
#[derive(Debug, PartialEq, Eq)]
pub struct Proof {
    pub leaf: Node,
    pub branch: Vec<Node>,
    pub index: GeneralizedIndex,
}

impl Proof {
    /// Verify `self` against the provided `root` witness node.
    /// This `root` is the hash tree root of the SSZ object that produced the proof.
    /// See `Prover` for further information.
    pub fn verify(&self, root: Node) -> Result<(), Error> {
        is_valid_merkle_branch_for_generalized_index(self.leaf, &self.branch, self.index, root)
    }
}

/// Verifies the Merkle proof against the `root` given the other metadata, assuming `leaf` occupies
/// the `generalized_index` in the tree.
pub fn is_valid_merkle_branch_for_generalized_index(
    leaf: Node,
    branch: &[Node],
    generalized_index: GeneralizedIndex,
    root: Node,
) -> Result<(), Error> {
    let depth = log_2(generalized_index).ok_or(Error::InvalidGeneralizedIndex)? as usize;
    let index = get_subtree_index(generalized_index)?;
    is_valid_merkle_branch(leaf, branch, depth, index, root)
}

/// `is_valid_merkle_branch` verifies the Merkle proof against the `root` given the other metadata.
pub fn is_valid_merkle_branch(
    leaf: Node,
    branch: &[Node],
    depth: usize,
    index: usize,
    root: Node,
) -> Result<(), Error> {
    if branch.len() != depth {
        return Err(Error::InvalidProof);
    }

    let mut derived_root = leaf;
    let mut hasher = Sha256::new();

    for (i, node) in branch.iter().enumerate() {
        if (index / 2usize.pow(i as u32)) % 2 != 0 {
            hasher.update(node);
            hasher.update(derived_root);
        } else {
            hasher.update(derived_root);
            hasher.update(node);
        }
        derived_root.copy_from_slice(&hasher.finalize_reset());
    }

    if derived_root == root {
        Ok(())
    } else {
        Err(Error::InvalidProof)
    }
}

#[cfg(test)]
pub(crate) mod tests {
    use super::*;
    use crate::prelude::*;
    use alloy_primitives::hex::FromHex;

    pub(crate) fn decode_node_from_hex(hex: &str) -> Node {
        Node::from_hex(hex).unwrap()
    }

    pub(crate) fn compute_and_verify_proof_for_path<T: SimpleSerialize>(data: &T, path: Path) {
        let (proof, witness) = data.prove(path).unwrap();
        assert_eq!(witness, data.hash_tree_root().unwrap());
        let result = proof.verify(witness);
        if let Err(err) = result {
            panic!("{err} for {proof:?} with witness {witness}")
        }
    }

    #[test]
    fn test_is_valid_merkle_branch() {
        let leaf = decode_node_from_hex(
            "94159da973dfa9e40ed02535ee57023ba2d06bad1017e451055470967eb71cd5",
        );
        let branch = [
            "8f594dbb4f4219ad4967f86b9cccdb26e37e44995a291582a431eef36ecba45c",
            "f8c2ed25e9c31399d4149dcaa48c51f394043a6a1297e65780a5979e3d7bb77c",
            "382ba9638ce263e802593b387538faefbaed106e9f51ce793d405f161b105ee6",
        ]
        .into_iter()
        .map(decode_node_from_hex)
        .collect::<Vec<_>>();
        let depth = 3;
        let index = 2;
        let root = decode_node_from_hex(
            "27097c728aade54ff1376d5954681f6d45c282a81596ef19183148441b754abb",
        );

        assert!(is_valid_merkle_branch(leaf, &branch, depth, index, root).is_ok());
    }

    #[test]
    fn test_simple_proof() {
        let leaf = decode_node_from_hex(
            "94159da973dfa9e40ed02535ee57023ba2d06bad1017e451055470967eb71cd5",
        );
        let branch = [
            "8f594dbb4f4219ad4967f86b9cccdb26e37e44995a291582a431eef36ecba45c",
            "f8c2ed25e9c31399d4149dcaa48c51f394043a6a1297e65780a5979e3d7bb77c",
            "382ba9638ce263e802593b387538faefbaed106e9f51ce793d405f161b105ee6",
        ]
        .into_iter()
        .map(decode_node_from_hex)
        .collect::<Vec<_>>();
        let depth = 3;
        let index = 2;
        let proof = Proof { leaf, branch, index: 2usize.pow(depth) + index };
        let root = decode_node_from_hex(
            "27097c728aade54ff1376d5954681f6d45c282a81596ef19183148441b754abb",
        );
        let result = proof.verify(root);
        assert!(result.is_ok());
    }

    #[test]
    fn test_proving_primitives_fails_with_bad_path() {
        let data = 8u8;
        let result = data.prove(&[PathElement::Length]);
        assert!(result.is_err());

        let data = true;
        let result = data.prove(&[234.into()]);
        assert!(result.is_err());
    }

    #[test]
    fn test_prove_primitives() {
        let data = 8u8;
        compute_and_verify_proof_for_path(&data, &[]);

        let data = 0u8;
        compute_and_verify_proof_for_path(&data, &[]);

        let data = 234238u64;
        compute_and_verify_proof_for_path(&data, &[]);

        let data = 0u128;
        compute_and_verify_proof_for_path(&data, &[]);

        let data = u128::MAX;
        compute_and_verify_proof_for_path(&data, &[]);

        let data = U256::from_str_radix(
            "f8c2ed25e9c31399d4149dcaa48c51f394043a6a1297e65780a5979e3d7bb77c",
            16,
        )
        .unwrap();
        compute_and_verify_proof_for_path(&data, &[]);

        let data = true;
        compute_and_verify_proof_for_path(&data, &[]);

        let data = false;
        compute_and_verify_proof_for_path(&data, &[]);
    }

    #[test]
    fn test_generate_multi_proofs() {
        #[derive(PartialEq, Eq, Debug, Default, SimpleSerialize)]
        struct TestContainer {
            a: u64,
            b: List<u8, 16>,
            c: u8,
        }
        let data = TestContainer {
            a: 18745094,
            b: List::<u8, 16>::try_from(vec![200, 50, 40, 80]).unwrap(),
            c: 240,
        };

        let (proof, witness) =
            data.multi_prove(&[&["a".into()], &["b".into(), 0.into()], &["c".into()]]).unwrap();
        assert!(proof.verify(witness).is_ok());
    }
}<|MERGE_RESOLUTION|>--- conflicted
+++ resolved
@@ -3,12 +3,8 @@
 use crate::{
     lib::*,
     merkleization::{
-<<<<<<< HEAD
-        GeneralizedIndex, GeneralizedIndexable, MerkleizationError as Error, Node, Path, Tree,
-=======
-        compute_merkle_tree, multiproofs, GeneralizedIndex, GeneralizedIndexable,
-        MerkleizationError as Error, Node, Path,
->>>>>>> fdc545dc
+        multiproofs, GeneralizedIndex, GeneralizedIndexable, MerkleizationError as Error, Node,
+        Path, Tree,
     },
 };
 use sha2::{Digest, Sha256};
